/**
 * Licensed to Big Data Genomics (BDG) under one
 * or more contributor license agreements.  See the NOTICE file
 * distributed with this work for additional information
 * regarding copyright ownership.  The BDG licenses this file
 * to you under the Apache License, Version 2.0 (the
 * "License"); you may not use this file except in compliance
 * with the License.  You may obtain a copy of the License at
 *
 *     http://www.apache.org/licenses/LICENSE-2.0
 *
 * Unless required by applicable law or agreed to in writing, software
 * distributed under the License is distributed on an "AS IS" BASIS,
 * WITHOUT WARRANTIES OR CONDITIONS OF ANY KIND, either express or implied.
 * See the License for the specific language governing permissions and
 * limitations under the License.
 */
package net.fnothaft.gnocchi.cli

import net.fnothaft.gnocchi.association._
import net.fnothaft.gnocchi.models.GenotypeState
import net.fnothaft.gnocchi.sql.GnocchiContext._
import org.apache.spark.SparkContext
import org.apache.spark.sql.SparkSession
import org.bdgenomics.utils.cli._
import org.kohsuke.args4j.{ Argument, Option => Args4jOption }

import scala.math.exp
import org.bdgenomics.adam.cli.Vcf2ADAM
import org.apache.spark.rdd.RDD
import org.apache.spark.sql.Dataset
import org.apache.spark.sql.functions.{ concat, lit }
import net.fnothaft.gnocchi.models.{ Association, AuxEncoders, Phenotype }
import org.apache.hadoop.fs.{ FileSystem, Path }
import org.apache.spark.sql.functions.{ concat, lit, sum, count, struct, explode, collect_list }
import net.fnothaft.gnocchi.models.{ Phenotype, Association, AuxEncoders }

object RegressPhenotypes extends BDGCommandCompanion {
  val commandName = "regressPhenotypes"
  val commandDescription = "Pilot code for computing genotype/phenotype associations using ADAM"

  def apply(cmdLine: Array[String]) = {
    new RegressPhenotypes(Args4j[RegressPhenotypesArgs](cmdLine))
  }
}

class RegressPhenotypesArgs extends Args4jBase {
  @Argument(required = true, metaVar = "GENOTYPES", usage = "The genotypes to process.", index = 0)
  var genotypes: String = _

  @Argument(required = true, metaVar = "PHENOTYPES", usage = "The phenotypes to process.", index = 1)
  var phenotypes: String = _

  @Argument(required = true, metaVar = "ASSOCIATION_TYPE", usage = "The type of association to run. Options are ADDITIVE_LINEAR, ADDITIVE_LOGISTIC, DOMINANT_LINEAR, DOMINANT_LOGISTIC", index = 2)
  var associationType: String = _

  @Argument(required = true, metaVar = "ASSOCIATIONS", usage = "The location to save associations to.", index = 3)
  var associations: String = _

  @Args4jOption(required = true, name = "-phenoName", usage = "The phenotype to regress.")
  var phenoName: String = _

  @Args4jOption(required = false, name = "-covar", usage = "Whether to include covariates.")
  var includeCovariates = false

  @Args4jOption(required = false, name = "-covarFile", usage = "The covariates file path")
  var covarFile: String = _

  @Args4jOption(required = false, name = "-covarNames", usage = "The covariates to include in the analysis") // this will be used to construct the original phenotypes array in LoadPhenotypes. Will need to throw out samples that don't have all of the right fields.
  var covarNames: String = _

  @Args4jOption(required = false, name = "-saveAsText", usage = "Chooses to save as text. If not selected, saves to Parquet.")
  var saveAsText = false

  @Args4jOption(required = false, name = "-validationStringency", usage = "The level of validation to use on inputs. By default, lenient. Choices are STRICT, LENIENT, SILENT.")
  var validationStringency: String = "LENIENT"

  @Args4jOption(required = false, name = "-ploidy", usage = "Ploidy to assume. Default value is 2 (diploid).")
  var ploidy = 2

  @Args4jOption(required = false, name = "-overwriteParquet", usage = "Overwrite parquet file that was created in the vcf conversion.")
  var overwrite = false

  @Args4jOption(required = false, name = "-maf", usage = "Allele frequency threshold. Default value is 0.01.")
  var maf = 0.01

  @Args4jOption(required = false, name = "-mind", usage = "Missingness per individual threshold. Default value is 0.1.")
  var mind = 0.1

  @Args4jOption(required = false, name = "-geno", usage = "Missingness per marker threshold. Default value is 1.")
  var geno = 1.0

  @Args4jOption(required = false, name = "-oneTwo", usage = "If cases are 1 and controls 2 instead of 0 and 1")
  var oneTwo = false

}

class RegressPhenotypes(protected val args: RegressPhenotypesArgs) extends BDGSparkCommand[RegressPhenotypesArgs] {
  val companion = RegressPhenotypes

  def run(sc: SparkContext) {

    val genotypeStates = loadGenotypes(sc)

    val phenotypes = loadPhenotypes(sc)

    val associations = performAnalysis(genotypeStates, phenotypes, sc)

    logResults(associations, sc)
  }

  /**
   * Returns a dataset of GenotypeState's from vcf input.
   *
   * @note Checks for ADAM-formatted (parquet) genotype data in the output
   *       directory. If parquet files don't exist or -overwriteParquet flag
   *       provided, creates ADAM-formatted files from vcf using Vcf2Adam
   *       before creation of dataset.
   * @param sc The spark context in which Gnocchi is running.
   * @return A dataset of GenotypeState objects.
   */
<<<<<<< HEAD
  def loadGenotypes(sc: SparkContext): RDD[GenotypeState] = {
    // sets up sqlContext
    val sqlContext = SQLContext.getOrCreate(sc)
=======
  def loadGenotypes(sc: SparkContext): Dataset[GenotypeState] = {
    // sets up sparkSession
    val sparkSession = SparkSession.builder().getOrCreate()
>>>>>>> a24e17d1

    val absAssociationPath = new Path(args.associations)
    val fs = absAssociationPath.getFileSystem(sc.hadoopConfiguration)
    // val absAssociationStr = fs.getFileStatus(relAssociationPath).getPath.toString
    val parquetInputDestination = absAssociationPath.toString.split("/").reverse.drop(1).reverse.mkString("/") + "/parquetInputFiles/"
    val parquetFiles = new Path(parquetInputDestination)

    val vcfPath = args.genotypes

    // check for ADAM formatted version of the file specified in genotypes. If it doesn't exist, convert vcf to parquet using vcf2adam.
    if (!fs.exists(parquetFiles)) {
      val cmdLine: Array[String] = Array[String](vcfPath, parquetInputDestination)
      Vcf2ADAM(cmdLine).run(sc)
    } else if (args.overwrite) {
      fs.delete(parquetFiles, true)
      val cmdLine: Array[String] = Array[String](vcfPath, parquetInputDestination)
      Vcf2ADAM(cmdLine).run(sc)
    }

    // read in parquet files
    import sparkSession.implicits._
    //    val genotypes = sparkSession.read.parquet(parquetInputDestination)
    val genotypes = sparkSession.read.format("parquet").load(parquetInputDestination)
    //    val genotypes = sc.loadGenotypes(parquetInputDestination).toDF()
    // transform the parquet-formatted genotypes into a dataFrame of GenotypeStates and convert to Dataset.
    val genotypeStates = sparkSession
      .toGenotypeStateDataFrame(genotypes, args.ploidy, sparse = false)
    val genoStatesWithNames = genotypeStates.select(
<<<<<<< HEAD
      concat($"contigName", lit("_"), $"end", lit("_"), $"alt") as "contigName",
      genotypeStates("start"),
      genotypeStates("end"),
      genotypeStates("ref"),
      genotypeStates("alt"),
      genotypeStates("sampleId"),
      genotypeStates("genotypeState"),
      genotypeStates("missingGenotypes"))

    val gsDataset: Dataset[GenotypeState] = genoStatesWithNames.as[GenotypeState]
    val datasetImpl = true

    val (mindF, mafF, genoF) = (args.mind, args.maf, args.geno)
    sc.broadcast(mindF)
    sc.broadcast(mafF)
    sc.broadcast(genoF)

    if (datasetImpl) {

      val sampleFilteredDataset = gsDataset.groupByKey(_.sampleId).mapGroups((key, group) => {
        val gsList = group.toArray

        val missCount = gsList.map(_.missingGenotypes).sum.toDouble
        val total = (gsList.size * 2).toDouble
        (missCount / total, gsList)
      }).filter(_._1 <= mindF).flatMap(_._2)

      val genoFilteredDataset = sampleFilteredDataset.groupByKey(_.contigName).mapGroups((key, group) => {
        val gsList = group.toArray

        val (missCount, alleleCount) = gsList.map(gs => (gs.missingGenotypes, gs.genotypeState)).reduce((p1, p2) => {
          (p1._1 + p2._1, p1._2 + p2._2)
        })
        val total = (gsList.size * 2).toDouble

        val maf = alleleCount / (total - missCount)
        (missCount / total, maf, 1.0 - maf, gsList)
      }).filter(stats => {
        stats._1 <= genoF && stats._2 >= mafF && stats._3 >= mafF
      }).flatMap(_._4)

      // val finalGenotypeStatesDataset = genoFilteredDataset.filter(_.missingGenotypes != 2)
      val finalGenotypeStatesDataset = genoFilteredDataset.filter(_.missingGenotypes != 2)

      finalGenotypeStatesDataset.rdd
    } else {
      val gsRdd = gsDataset.rdd

      val sampleFilteredRdd = gsRdd.keyBy(_.sampleId).groupByKey.map(pair => {
        val (key, group) = pair
        val gsList = group.toArray

        val missCount = gsList.map(_.missingGenotypes).sum.toDouble
        val total = (gsList.size * 2).toDouble
        (missCount / total, gsList)
      }).filter(_._1 <= mindF).flatMap(_._2)

      val genoFilteredRdd = sampleFilteredRdd.keyBy(_.contigName).groupByKey.map(pair => {
        val (key, group) = pair
        val gsList = group.toArray

        val (missCount, alleleCount) = gsList.map(gs => (gs.missingGenotypes, gs.genotypeState)).reduce((p1, p2) => {
          (p1._1 + p2._1, p1._2 + p2._2)
        })
        val total = (gsList.size * 2).toDouble

        val maf = alleleCount / (total - missCount)
        (missCount / total, maf, 1.0 - maf, gsList)
      }).filter(stats => {
        stats._1 <= genoF && stats._2 >= mafF && stats._3 >= mafF
      }).flatMap(_._4)

      val finalGenotypeStatesRdd = genoFilteredRdd.filter(_.missingGenotypes != 2)

      finalGenotypeStatesRdd
    }


    //    // mind filter
    //    val sampleFilteredDF = genoStatesWithNames
    //      .groupBy($"gs.sampleId")
    //      .agg((sum($"gs.missingGenotypes") / (count($"gs") * lit(2))).alias("mind"),
    //        collect_list($"gs").as("gsList"))
    //      .filter($"mind" <= args.mind)
    //      .select(explode($"gsList").as("gs"))
    //
    //    val genoFilteredDF = sampleFilteredDF
    //      .groupBy($"gs.contigName")
    //      .agg(sum($"gs.missingGenotypes").as("missCount"),
    //        (count($"gs") * lit(2)).as("total"),
    //        sum($"gs.genotypeState").as("alleleCount"),
    //        collect_list($"gs").as("gsList"))
    //      .filter(($"missCount" / $"total") <= lit(args.geno))
    //      .filter((lit(1) - ($"alleleCount" / ($"total" - $"missCount"))) >= lit(args.maf))
    //      .filter(($"alleleCount" / ($"total" - $"missCount")) >= lit(args.maf))
    //      .select(explode($"gsList").as("gs"))
    //
    //    val finalGenotypeStates = genoFilteredDF.filter($"gs.missingGenotypes" !== lit(2)).select($"gs.*")
    //
    //    finalGenotypeStates.as[GenotypeState]
=======
      struct(concat($"contigName", lit("_"), $"end", lit("_"), $"alt") as "contigName",
        genotypeStates("start"),
        genotypeStates("end"),
        genotypeStates("ref"),
        genotypeStates("alt"),
        genotypeStates("sampleId"),
        genotypeStates("genotypeState"),
        genotypeStates("missingGenotypes")).as("gs"))

    // mind filter
    val sampleFilteredDF = genoStatesWithNames
      .groupBy($"gs.sampleId")
      .agg((sum($"gs.missingGenotypes") / (count($"gs") * lit(2))).alias("mind"),
        collect_list($"gs").as("gsList"))
      .filter($"mind" <= args.mind)
      .select(explode($"gsList").as("gs"))

    val genoFilteredDF = sampleFilteredDF
      .groupBy($"gs.contigName")
      .agg(sum($"gs.missingGenotypes").as("missCount"),
        (count($"gs") * lit(2)).as("total"),
        sum($"gs.genotypeState").as("alleleCount"),
        collect_list($"gs").as("gsList"))
      .filter(($"missCount" / $"total") <= lit(args.geno))
      .filter((lit(1) - ($"alleleCount" / ($"total" - $"missCount"))) >= lit(args.maf))
      .filter(($"alleleCount" / ($"total" - $"missCount")) >= lit(args.maf))
      .select(explode($"gsList").as("gs"))

    val finalGenotypeStates = genoFilteredDF.filter($"gs.missingGenotypes" =!= lit(2)).select($"gs.*")

    finalGenotypeStates.as[GenotypeState]
>>>>>>> a24e17d1
  }

  /**
   * Returns an RDD of Phenotype objects, built from tab-delimited text file
   * of phenotypes.
   *
   * @throws IllegalArgumentException Throws exception if -includeCovariates
   *                                  given in command line but no covariates
   *                                  specified
   * @throws IllegalArgumentException Throws exception if one of the specified
   *                                  covariates is the name specified in
   *                                  -phenoName
   * @param sc The spark context in which Gnocchi is running.
   * @return An RDD of Phenotype objects.
   */
  def loadPhenotypes(sc: SparkContext): RDD[Phenotype[Array[Double]]] = {
    /*
     * Throws IllegalArgumentException if includeCovariates given but no covariates specified
     * or if any of the covariates specified are the phenotype specified in
     * -phenoName
     */
    if (args.includeCovariates) {
      require(Option[String](args.covarNames).isDefined, "If the -covar flag is given, covariate names must be given using the -covarNames flag")
      // assert that the primary phenotype isn't included in the covariates. 
      for (covar <- args.covarNames.split(",")) {
        assert(covar != args.phenoName, "Primary phenotype cannot be a covariate.")
      }
    }

    // Load phenotypes
    val phenotypes = args.includeCovariates match {
      case true => LoadPhenotypesWithCovariates(args.oneTwo, args.phenotypes, args.covarFile, args.phenoName, args.covarNames, sc)
      case _    => LoadPhenotypesWithoutCovariates(args.oneTwo, args.phenotypes, args.phenoName, sc)
    }
    phenotypes
  }

  /**
   * Returns a dataset of Association objects, each the result of a regression
   * for a single variant.
   *
   * @param genotypeStates The dataset of GenotypeState's created by loadGenotypes
   * @param phenotypes The RDD of Phenotype objects created by loadPhenotypes
   * @param sc: The spark context in which Gnocchi is running.
   * @return A dataset of GenotypeState objects.
   */
  def performAnalysis(genotypeStates: RDD[GenotypeState],
                      phenotypes: RDD[Phenotype[Array[Double]]],
                      sc: SparkContext): Dataset[Association] = {
    // sets up sparkSession
    val sparkSession = SparkSession.builder().getOrCreate()
    val contextOption = Option(sc)

    // imports sparksql encoder for Association objects
    import AuxEncoders._

    // performs regression of given type, producing RDD of association objects
    val associations = args.associationType match {
      case "ADDITIVE_LINEAR"   => AdditiveLinearAssociation(genotypeStates, phenotypes)
      case "ADDITIVE_LOGISTIC" => AdditiveLogisticAssociation(genotypeStates, phenotypes)
      case "DOMINANT_LINEAR"   => DominantLinearAssociation(genotypeStates, phenotypes)
      case "DOMINANT_LOGISTIC" => DominantLogisticAssociation(genotypeStates, phenotypes)
    }

    /*
     * creates dataset of Association objects instead of leaving as RDD in order
     * to make it easy to convert to DataFrame and write to parquet in logResults
     */
    sparkSession.createDataset(associations)
  }

  def logResults(associations: Dataset[Association],
                 sc: SparkContext) = {
    // save dataset
    val sqlContext = SparkSession.builder().getOrCreate()
    val associationsFile = new Path(args.associations)
    val fs = associationsFile.getFileSystem(sc.hadoopConfiguration)
    if (fs.exists(associationsFile)) {
      fs.delete(associationsFile, true)
    }

    // enables saving as parquet or human readable text files
    if (args.saveAsText) {
      associations.rdd.keyBy(_.logPValue)
        .sortBy(_._1)
        .map(r => "%s, %s, %s".format(r._2.variant.getContigName,
          r._2.variant.getStart, Math.pow(10, r._2.logPValue).toString))
        .saveAsTextFile(args.associations)
    } else {
      associations.toDF.write.parquet(args.associations)
    }
  }
}<|MERGE_RESOLUTION|>--- conflicted
+++ resolved
@@ -119,15 +119,9 @@
    * @param sc The spark context in which Gnocchi is running.
    * @return A dataset of GenotypeState objects.
    */
-<<<<<<< HEAD
   def loadGenotypes(sc: SparkContext): RDD[GenotypeState] = {
-    // sets up sqlContext
-    val sqlContext = SQLContext.getOrCreate(sc)
-=======
-  def loadGenotypes(sc: SparkContext): Dataset[GenotypeState] = {
     // sets up sparkSession
     val sparkSession = SparkSession.builder().getOrCreate()
->>>>>>> a24e17d1
 
     val absAssociationPath = new Path(args.associations)
     val fs = absAssociationPath.getFileSystem(sc.hadoopConfiguration)
@@ -156,7 +150,6 @@
     val genotypeStates = sparkSession
       .toGenotypeStateDataFrame(genotypes, args.ploidy, sparse = false)
     val genoStatesWithNames = genotypeStates.select(
-<<<<<<< HEAD
       concat($"contigName", lit("_"), $"end", lit("_"), $"alt") as "contigName",
       genotypeStates("start"),
       genotypeStates("end"),
@@ -257,39 +250,6 @@
     //    val finalGenotypeStates = genoFilteredDF.filter($"gs.missingGenotypes" !== lit(2)).select($"gs.*")
     //
     //    finalGenotypeStates.as[GenotypeState]
-=======
-      struct(concat($"contigName", lit("_"), $"end", lit("_"), $"alt") as "contigName",
-        genotypeStates("start"),
-        genotypeStates("end"),
-        genotypeStates("ref"),
-        genotypeStates("alt"),
-        genotypeStates("sampleId"),
-        genotypeStates("genotypeState"),
-        genotypeStates("missingGenotypes")).as("gs"))
-
-    // mind filter
-    val sampleFilteredDF = genoStatesWithNames
-      .groupBy($"gs.sampleId")
-      .agg((sum($"gs.missingGenotypes") / (count($"gs") * lit(2))).alias("mind"),
-        collect_list($"gs").as("gsList"))
-      .filter($"mind" <= args.mind)
-      .select(explode($"gsList").as("gs"))
-
-    val genoFilteredDF = sampleFilteredDF
-      .groupBy($"gs.contigName")
-      .agg(sum($"gs.missingGenotypes").as("missCount"),
-        (count($"gs") * lit(2)).as("total"),
-        sum($"gs.genotypeState").as("alleleCount"),
-        collect_list($"gs").as("gsList"))
-      .filter(($"missCount" / $"total") <= lit(args.geno))
-      .filter((lit(1) - ($"alleleCount" / ($"total" - $"missCount"))) >= lit(args.maf))
-      .filter(($"alleleCount" / ($"total" - $"missCount")) >= lit(args.maf))
-      .select(explode($"gsList").as("gs"))
-
-    val finalGenotypeStates = genoFilteredDF.filter($"gs.missingGenotypes" =!= lit(2)).select($"gs.*")
-
-    finalGenotypeStates.as[GenotypeState]
->>>>>>> a24e17d1
   }
 
   /**
