/**
 * Licensed to Big Data Genomics (BDG) under one
 * or more contributor license agreements.  See the NOTICE file
 * distributed with this work for additional information
 * regarding copyright ownership.  The BDG licenses this file
 * to you under the Apache License, Version 2.0 (the
 * "License"); you may not use this file except in compliance
 * with the License.  You may obtain a copy of the License at
 *
 *     http://www.apache.org/licenses/LICENSE-2.0
 *
 * Unless required by applicable law or agreed to in writing, software
 * distributed under the License is distributed on an "AS IS" BASIS,
 * WITHOUT WARRANTIES OR CONDITIONS OF ANY KIND, either express or implied.
 * See the License for the specific language governing permissions and
 * limitations under the License.
 */
package net.fnothaft.gnocchi.cli

import java.io.File

import net.fnothaft.gnocchi.algorithms._
import net.fnothaft.gnocchi.algorithms.siteregression._
import net.fnothaft.gnocchi.models.variant.VariantModel
import net.fnothaft.gnocchi.models.variant.linear.AdditiveLinearVariantModel
import net.fnothaft.gnocchi.models.variant.logistic.AdditiveLogisticVariantModel
import net.fnothaft.gnocchi.sql.GnocchiContext._
import org.bdgenomics.adam.rdd.ADAMContext._
import org.apache.spark.SparkContext
import org.apache.spark.sql.SparkSession
import org.bdgenomics.utils.cli._
import org.kohsuke.args4j.{ Argument, Option => Args4jOption }

import scala.math.exp
import org.bdgenomics.adam.cli.Vcf2ADAM
import org.apache.spark.rdd.RDD
import org.apache.spark.sql.Dataset
import org.apache.spark.sql.functions.{ concat, lit }
import net.fnothaft.gnocchi.rdd.association._
import net.fnothaft.gnocchi.rdd.genotype.GenotypeState
import net.fnothaft.gnocchi.rdd.phenotype.Phenotype
import org.apache.hadoop.fs.Path
import net.fnothaft.gnocchi.sql.AuxEncoders

object RegressPhenotypes extends BDGCommandCompanion {
  val commandName = "regressPhenotypes"
  val commandDescription = "Pilot code for computing genotype/phenotype associations using ADAM"

  def apply(cmdLine: Array[String]) = {
    new RegressPhenotypes(Args4j[RegressPhenotypesArgs](cmdLine))
  }
}

class RegressPhenotypesArgs extends Args4jBase {
  @Argument(required = true, metaVar = "GENOTYPES", usage = "The genotypes to process.", index = 0)
  var genotypes: String = _

  @Argument(required = true, metaVar = "PHENOTYPES", usage = "The phenotypes to process.", index = 1)
  var phenotypes: String = _

  @Argument(required = true, metaVar = "ASSOCIATION_TYPE", usage = "The type of association to run. Options are ADDITIVE_LINEAR, ADDITIVE_LOGISTIC, DOMINANT_LINEAR, DOMINANT_LOGISTIC", index = 2)
  var associationType: String = _

  @Argument(required = true, metaVar = "ASSOCIATIONS", usage = "The location to save associations to.", index = 3)
  var associations: String = _

  @Args4jOption(required = false, name = "-phenoName", usage = "The phenotype to regress.")
  var phenoName: String = _

  @Args4jOption(required = false, name = "-covar", usage = "Whether to include covariates.")
  var includeCovariates = false

  @Args4jOption(required = false, name = "-covarFile", usage = "The covariates file path")
<<<<<<< HEAD
  var covarFile: String = _

  @Args4jOption(required = false, name = "-covarNames", usage = "The covariates to include in the analysis") // this will be used to construct the original phenotypes array in LoadPhenotypes. Will need to throw out samples that don't have all of the right fields.
  var covarNames: String = _
=======
  var covarFile: String = ""

  @Args4jOption(required = false, name = "-covarNames", usage = "The covariates to include in the analysis") // this will be used to construct the original phenotypes array in LoadPhenotypes. Will need to throw out samples that don't have all of the right fields.
  var covarNames: String = ""
>>>>>>> 746d78ea

  @Args4jOption(required = false, name = "-saveAsText", usage = "Chooses to save as text. If not selected, saves to Parquet.")
  var saveAsText = false

  @Args4jOption(required = false, name = "-validationStringency", usage = "The level of validation to use on inputs. By default, lenient. Choices are STRICT, LENIENT, SILENT.")
  var validationStringency: String = "LENIENT"

  @Args4jOption(required = false, name = "-ploidy", usage = "Ploidy to assume. Default value is 2 (diploid).")
  var ploidy = 2

  @Args4jOption(required = false, name = "-overwriteParquet", usage = "Overwrite parquet file that was created in the vcf conversion.")
  var overwrite = false

  @Args4jOption(required = false, name = "-maf", usage = "Allele frequency threshold. Default value is 0.01.")
  var maf = 0.01

  @Args4jOption(required = false, name = "-mind", usage = "Missingness per individual threshold. Default value is 0.1.")
  var mind = 0.1

  @Args4jOption(required = false, name = "-geno", usage = "Missingness per marker threshold. Default value is 1.")
  var geno = 1.0

  @Args4jOption(required = false, name = "-oneTwo", usage = "If cases are 1 and controls 2 instead of 0 and 1")
  var oneTwo = false

}

class RegressPhenotypes(protected val args: RegressPhenotypesArgs) extends BDGSparkCommand[RegressPhenotypesArgs] {
  val companion = RegressPhenotypes

  def run(sc: SparkContext) {

    var covarFile: Option[String] = None
    var covarNames: Option[String] = None

    if (args.covarFile != "") {
      covarFile = Option(args.covarFile)
    }

    if (args.covarNames != "") {
      covarNames = Option(args.covarNames)
    }

    val sparkSession = SparkSession.builder().getOrCreate()

    val genotypeStates = sc.loadAndFilterGenotypes(args.genotypes, args.associations,
      args.ploidy, args.mind, args.maf, args.geno, args.overwrite)

    val phenotypes = sc.loadPhenotypes(args.phenotypes, args.phenoName, args.oneTwo,
<<<<<<< HEAD
      args.includeCovariates, Option(args.covarFile), Option(args.covarNames))
=======
      args.includeCovariates, covarFile, covarNames)
>>>>>>> 746d78ea

    import net.fnothaft.gnocchi.sql.AuxEncoders._

    args.associationType match {
      case "ADDITIVE_LINEAR" => {
        val genoPhenoObs = sc.formatObservations(genotypeStates, phenotypes, AdditiveLinearRegression.clipOrKeepState)
        val associations = AdditiveLinearRegression(genoPhenoObs)
        val assocsDS = sparkSession.createDataset(associations.asInstanceOf[RDD[Association[AdditiveLinearVariantModel]]])
        logResults[AdditiveLinearVariantModel](assocsDS, sc)
      }
      case "DOMINANT_LINEAR" => {
        val genoPhenoObs = sc.formatObservations(genotypeStates, phenotypes, DominantLinearRegression.clipOrKeepState)
        val associations = DominantLinearRegression(genoPhenoObs)
        val assocsDS = sparkSession.createDataset(associations.asInstanceOf[RDD[Association[AdditiveLinearVariantModel]]])
        logResults[AdditiveLinearVariantModel](assocsDS, sc)
      }
      case "ADDITIVE_LOGISTIC" => {
        val genoPhenoObs = sc.formatObservations(genotypeStates, phenotypes, AdditiveLogisticRegression.clipOrKeepState)
        val associations = AdditiveLogisticRegression(genoPhenoObs)
        val assocsDS = sparkSession.createDataset(associations.asInstanceOf[RDD[Association[AdditiveLogisticVariantModel]]])
        logResults[AdditiveLogisticVariantModel](assocsDS, sc)
      }
      case "DOMINANT_LOGISTIC" => {
        val genoPhenoObs = sc.formatObservations(genotypeStates, phenotypes, DominantLogisticRegression.clipOrKeepState)
        val associations = DominantLogisticRegression(genoPhenoObs)
        val assocsDS = sparkSession.createDataset(associations.asInstanceOf[RDD[Association[AdditiveLogisticVariantModel]]])
        logResults[AdditiveLogisticVariantModel](assocsDS, sc)
      }
    }
  }

  def logResults[A <: VariantModel[A]](associations: Dataset[Association[A]],
                                       sc: SparkContext) = {
    val sparkSession = SparkSession.builder().getOrCreate()
    import sparkSession.implicits._

    // save dataset
    val associationsFile = new Path(args.associations)
    val fs = associationsFile.getFileSystem(sc.hadoopConfiguration)
    if (fs.exists(associationsFile)) {
      fs.delete(associationsFile, true)
    }

    // enables saving as parquet or human readable text files
    if (args.saveAsText) {
      associations.rdd.keyBy(_.logPValue)
        .sortBy(_._1)
        .map(r => "%s, %s, %s".format(r._2.variant.getContigName,
          r._2.variant.getStart, Math.pow(10, r._2.logPValue).toString))
        .saveAsTextFile(args.associations)
    } else {
      associations.toDF.write.parquet(args.associations)
    }
  }
}<|MERGE_RESOLUTION|>--- conflicted
+++ resolved
@@ -71,17 +71,10 @@
   var includeCovariates = false
 
   @Args4jOption(required = false, name = "-covarFile", usage = "The covariates file path")
-<<<<<<< HEAD
   var covarFile: String = _
 
   @Args4jOption(required = false, name = "-covarNames", usage = "The covariates to include in the analysis") // this will be used to construct the original phenotypes array in LoadPhenotypes. Will need to throw out samples that don't have all of the right fields.
   var covarNames: String = _
-=======
-  var covarFile: String = ""
-
-  @Args4jOption(required = false, name = "-covarNames", usage = "The covariates to include in the analysis") // this will be used to construct the original phenotypes array in LoadPhenotypes. Will need to throw out samples that don't have all of the right fields.
-  var covarNames: String = ""
->>>>>>> 746d78ea
 
   @Args4jOption(required = false, name = "-saveAsText", usage = "Chooses to save as text. If not selected, saves to Parquet.")
   var saveAsText = false
@@ -114,28 +107,13 @@
 
   def run(sc: SparkContext) {
 
-    var covarFile: Option[String] = None
-    var covarNames: Option[String] = None
-
-    if (args.covarFile != "") {
-      covarFile = Option(args.covarFile)
-    }
-
-    if (args.covarNames != "") {
-      covarNames = Option(args.covarNames)
-    }
-
     val sparkSession = SparkSession.builder().getOrCreate()
 
     val genotypeStates = sc.loadAndFilterGenotypes(args.genotypes, args.associations,
       args.ploidy, args.mind, args.maf, args.geno, args.overwrite)
 
     val phenotypes = sc.loadPhenotypes(args.phenotypes, args.phenoName, args.oneTwo,
-<<<<<<< HEAD
       args.includeCovariates, Option(args.covarFile), Option(args.covarNames))
-=======
-      args.includeCovariates, covarFile, covarNames)
->>>>>>> 746d78ea
 
     import net.fnothaft.gnocchi.sql.AuxEncoders._
 
