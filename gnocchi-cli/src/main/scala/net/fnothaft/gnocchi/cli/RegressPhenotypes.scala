--- conflicted
+++ resolved
@@ -30,14 +30,9 @@
 import org.bdgenomics.adam.cli.Vcf2ADAM
 import org.apache.spark.rdd.RDD
 import org.apache.spark.sql.Dataset
-<<<<<<< HEAD
-import org.apache.spark.sql.functions.{ concat, lit }
-import net.fnothaft.gnocchi.models.{ Association, AuxEncoders, Phenotype }
 import org.apache.hadoop.fs.{ FileSystem, Path }
-=======
 import org.apache.spark.sql.functions.{ concat, lit, sum, count, when }
 import net.fnothaft.gnocchi.models.{ Phenotype, Association, AuxEncoders }
->>>>>>> 7970de13
 
 object RegressPhenotypes extends BDGCommandCompanion {
   val commandName = "regressPhenotypes"
@@ -129,7 +124,6 @@
     // set up sqlContext
     val sqlContext = SQLContext.getOrCreate(sc)
 
-<<<<<<< HEAD
     val absAssociationPath = new Path(args.associations)
     val fs = absAssociationPath.getFileSystem(sc.hadoopConfiguration)
     // val absAssociationStr = fs.getFileStatus(relAssociationPath).getPath.toString
@@ -143,20 +137,11 @@
         val path = status.getPath
         val fname = path.toString.split("/").last
         (path, parquetInputDestination + "/" + fname)
-      }
+      })
     } else {
       val fname = inputPath.toString.split("/").last
       Array((inputPath, parquetInputDestination + "/" + fname))
     }
-=======
-    val absAssociationPath = new File(args.associations).getAbsolutePath
-    var parquetInputDestination = absAssociationPath.split("/").reverse.drop(1).reverse.mkString("/")
-    parquetInputDestination = parquetInputDestination + "/parquetInputFiles/"
-    val parquetFiles = new File(parquetInputDestination)
-
-    val vcfPath = args.genotypes
-    val posAndIds = GetVariantIds(sc, vcfPath)
->>>>>>> 7970de13
 
     // check for ADAM formatted version of the file specified in genotypes. If it doesn't exist, convert vcf to parquet using vcf2adam.
     if (!fs.exists(parquetFiles)) {
