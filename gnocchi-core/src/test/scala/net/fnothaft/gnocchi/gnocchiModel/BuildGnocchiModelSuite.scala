<<<<<<< HEAD
/**
 * Licensed to Big Data Genomics (BDG) under one
 * or more contributor license agreements.  See the NOTICE file
 * distributed with this work for additional information
 * regarding copyright ownership.  The BDG licenses this file
 * to you under the Apache License, Version 2.0 (the
 * "License"); you may not use this file except in compliance
 * with the License.  You may obtain a copy of the License at
 *
 *     http://www.apache.org/licenses/LICENSE-2.0
 *
 * Unless required by applicable law or agreed to in writing, software
 * distributed under the License is distributed on an "AS IS" BASIS,
 * WITHOUT WARRANTIES OR CONDITIONS OF ANY KIND, either express or implied.
 * See the License for the specific language governing permissions and
 * limitations under the License.
 */
package net.fnothaft.gnocchi.gnocchiModel

import net.fnothaft.gnocchi.GnocchiFunSuite
import org.bdgenomics.adam.models.ReferenceRegion
import org.bdgenomics.formats.avro.{ Contig, Variant }

class BuildGnocchiModelSuite extends GnocchiFunSuite {

  sparkTest("Build AdditiveLogisticGnocchiModel from data") {
    // read in the data from binary.csv
    // data comes from: http://www.ats.ucla.edu/stat/sas/dae/binary.sas7bdat
    // results can be found here: http://www.ats.ucla.edu/stat/sas/dae/logit.htm
    val pathToFile = ClassLoader.getSystemClassLoader.getResource("binary.csv").getFile
    val csv = sc.textFile(pathToFile)
    val data = csv.map(line => line.split(",").map(elem => elem.toDouble)) //get rows

    // transform it into the right format
    val observations = data.map(row => {
      val geno: Double = row(0)
      val covars: Array[Double] = row.slice(1, 3)
      val phenos: Array[Double] = Array(row(3)) ++ covars
      (geno, phenos)
    }).collect()
    val altAllele = "No allele"
    val phenotype = "acceptance"
    val locus = ReferenceRegion("Name", 1, 2)
    val scOption = Option(sc)
    val variant = new Variant()
    variant.setContigName(locus.referenceName)
    variant.setStart(locus.start)
    variant.setEnd(locus.end)
    variant.setAlternateAllele(altAllele)

    // feed it into logisitic regression and compare the Wald Chi Squared tests
    val variantModel = BuildAdditiveLogisticVariantModel(observations, variant, phenotype)

    // Assert that the weights are correct within a threshold.
    val estWeights: Array[Double] = variantModel.weights :+ variantModel.intercept
    val compWeights = Array(-3.4495484, .0022939, .77701357, -0.5600314)
    for (i <- 0 until 3) {
      assert(estWeights(i) <= (compWeights(i) + .01), s"Weight $i incorrect")
      assert(estWeights(i) >= (compWeights(i) - .01), s"Weight $i incorrect")
    }
  }

}
=======
///**
// * Licensed to Big Data Genomics (BDG) under one
// * or more contributor license agreements.  See the NOTICE file
// * distributed with this work for additional information
// * regarding copyright ownership.  The BDG licenses this file
// * to you under the Apache License, Version 2.0 (the
// * "License"); you may not use this file except in compliance
// * with the License.  You may obtain a copy of the License at
// *
// *     http://www.apache.org/licenses/LICENSE-2.0
// *
// * Unless required by applicable law or agreed to in writing, software
// * distributed under the License is distributed on an "AS IS" BASIS,
// * WITHOUT WARRANTIES OR CONDITIONS OF ANY KIND, either express or implied.
// * See the License for the specific language governing permissions and
// * limitations under the License.
// */
//package net.fnothaft.gnocchi.gnocchiModel
//
//import net.fnothaft.gnocchi.GnocchiFunSuite
//import org.bdgenomics.adam.models.ReferenceRegion
//import org.bdgenomics.formats.avro.{ Contig, Variant }
//
//class BuildGnocchiModelSuite extends GnocchiFunSuite {
//
//  sparkTest("Build AdditiveLogisticGnocchiModel from data") {
//    // read in the data from binary.csv
//    // data comes from: http://www.ats.ucla.edu/stat/sas/dae/binary.sas7bdat
//    // results can be found here: http://www.ats.ucla.edu/stat/sas/dae/logit.htm
//    val pathToFile = ClassLoader.getSystemClassLoader.getResource("binary.csv").getFile
//    val csv = sc.textFile(pathToFile)
//    val data = csv.map(line => line.split(",").map(elem => elem.toDouble)) //get rows
//
//    // transform it into the right format
//    val observations = data.map(row => {
//      val geno: Double = row(0)
//      val covars: Array[Double] = row.slice(1, 3)
//      val phenos: Array[Double] = Array(row(3)) ++ covars
//      (geno, phenos)
//    }).collect()
//    val altAllele = "No allele"
//    val phenotype = "acceptance"
//    val locus = ReferenceRegion("Name", 1, 2)
//    val scOption = Option(sc)
//    val variant = new Variant()
//    val contig = new Contig()
//    contig.setContigName(locus.referenceName)
//    variant.setContig(contig)
//    variant.setStart(locus.start)
//    variant.setEnd(locus.end)
//    variant.setAlternateAllele(altAllele)
//
//    // feed it into logisitic regression and compare the Wald Chi Squared tests
//    val variantModel = BuildAdditiveLogisticVariantModel(observations, variant, phenotype)
//
//    // Assert that the weights are correct within a threshold.
//    val estWeights: Array[Double] = variantModel.weights :+ variantModel.intercept
//    val compWeights = Array(-3.4495484, .0022939, .77701357, -0.5600314)
//    for (i <- 0 until 3) {
//      assert(estWeights(i) <= (compWeights(i) + .01), s"Weight $i incorrect")
//      assert(estWeights(i) >= (compWeights(i) - .01), s"Weight $i incorrect")
//    }
//  }
//
//}
>>>>>>> 400d3e99
<|MERGE_RESOLUTION|>--- conflicted
+++ resolved
@@ -1,68 +1,3 @@
-<<<<<<< HEAD
-/**
- * Licensed to Big Data Genomics (BDG) under one
- * or more contributor license agreements.  See the NOTICE file
- * distributed with this work for additional information
- * regarding copyright ownership.  The BDG licenses this file
- * to you under the Apache License, Version 2.0 (the
- * "License"); you may not use this file except in compliance
- * with the License.  You may obtain a copy of the License at
- *
- *     http://www.apache.org/licenses/LICENSE-2.0
- *
- * Unless required by applicable law or agreed to in writing, software
- * distributed under the License is distributed on an "AS IS" BASIS,
- * WITHOUT WARRANTIES OR CONDITIONS OF ANY KIND, either express or implied.
- * See the License for the specific language governing permissions and
- * limitations under the License.
- */
-package net.fnothaft.gnocchi.gnocchiModel
-
-import net.fnothaft.gnocchi.GnocchiFunSuite
-import org.bdgenomics.adam.models.ReferenceRegion
-import org.bdgenomics.formats.avro.{ Contig, Variant }
-
-class BuildGnocchiModelSuite extends GnocchiFunSuite {
-
-  sparkTest("Build AdditiveLogisticGnocchiModel from data") {
-    // read in the data from binary.csv
-    // data comes from: http://www.ats.ucla.edu/stat/sas/dae/binary.sas7bdat
-    // results can be found here: http://www.ats.ucla.edu/stat/sas/dae/logit.htm
-    val pathToFile = ClassLoader.getSystemClassLoader.getResource("binary.csv").getFile
-    val csv = sc.textFile(pathToFile)
-    val data = csv.map(line => line.split(",").map(elem => elem.toDouble)) //get rows
-
-    // transform it into the right format
-    val observations = data.map(row => {
-      val geno: Double = row(0)
-      val covars: Array[Double] = row.slice(1, 3)
-      val phenos: Array[Double] = Array(row(3)) ++ covars
-      (geno, phenos)
-    }).collect()
-    val altAllele = "No allele"
-    val phenotype = "acceptance"
-    val locus = ReferenceRegion("Name", 1, 2)
-    val scOption = Option(sc)
-    val variant = new Variant()
-    variant.setContigName(locus.referenceName)
-    variant.setStart(locus.start)
-    variant.setEnd(locus.end)
-    variant.setAlternateAllele(altAllele)
-
-    // feed it into logisitic regression and compare the Wald Chi Squared tests
-    val variantModel = BuildAdditiveLogisticVariantModel(observations, variant, phenotype)
-
-    // Assert that the weights are correct within a threshold.
-    val estWeights: Array[Double] = variantModel.weights :+ variantModel.intercept
-    val compWeights = Array(-3.4495484, .0022939, .77701357, -0.5600314)
-    for (i <- 0 until 3) {
-      assert(estWeights(i) <= (compWeights(i) + .01), s"Weight $i incorrect")
-      assert(estWeights(i) >= (compWeights(i) - .01), s"Weight $i incorrect")
-    }
-  }
-
-}
-=======
 ///**
 // * Licensed to Big Data Genomics (BDG) under one
 // * or more contributor license agreements.  See the NOTICE file
@@ -128,4 +63,3 @@
 //  }
 //
 //}
->>>>>>> 400d3e99
