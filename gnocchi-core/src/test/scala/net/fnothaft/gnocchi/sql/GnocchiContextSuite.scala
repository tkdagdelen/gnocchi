/**
 * Licensed to Big Data Genomics (BDG) under one
 * or more contributor license agreements.  See the NOTICE file
 * distributed with this work for additional information
 * regarding copyright ownership.  The BDG licenses this file
 * to you under the Apache License, Version 2.0 (the
 * "License"); you may not use this file except in compliance
 * with the License.  You may obtain a copy of the License at
 *
 *     http://www.apache.org/licenses/LICENSE-2.0
 *
 * Unless required by applicable law or agreed to in writing, software
 * distributed under the License is distributed on an "AS IS" BASIS,
 * WITHOUT WARRANTIES OR CONDITIONS OF ANY KIND, either express or implied.
 * See the License for the specific language governing permissions and
 * limitations under the License.
 */

package net.fnothaft.gnocchi.sql

import net.fnothaft.gnocchi.GnocchiFunSuite
<<<<<<< HEAD
import net.fnothaft.gnocchi.algorithms.siteregression.{ AdditiveLinearRegression, DominantLinearRegression }
import net.fnothaft.gnocchi.rdd.genotype.GenotypeState
import net.fnothaft.gnocchi.rdd.phenotype.Phenotype
import org.bdgenomics.formats.avro.Variant

class GnocchiContextSuite extends GnocchiFunSuite {

  ignore("toGenotypeStateDataFrame should work for ploidy == 1") {

  }

  ignore("toGenotypeStateDataFrame should work for ploidy ==2") {

  }

  ignore("toGenotypeStateDataFrame should count number of NO_CALL's correctly") {

  }

  ignore("filterSamples should not filter any samples if mind == 0") {

  }

  ignore("filterSamples should filter on mind if mind is greater than 0 but less than 1") {

  }

  ignore("filterSamples should filter out all samples if mind is greater or equal to 1") {

  }

  ignore("filterVariants should not filter any varaints if geno and maf thresholds are both 0") {

  }

  ignore("filterVariants should filter out variants with genotyping rate less than 0.1 when " +
    "geno threshold set to 0.1 and maf threshold is greater than 0.1") {

  }

  ignore("filterVariants should filter out variants with minor allele frequency less than 0.1 when" +
    "maf threshold set to 0.1 and geno threshold is greater than 0.1") {

  }

  ignore("Results from loadAndFilterGenotypes should match results of calls of filterSamples and then filterVariants") {

  }

  ignore("loadFileAndCheckHeader should require that the input file is tab or space delimited") {

  }

  ignore("loadFileAndCheckHeader should require that the input file has at least 2 columns") {

  }

  ignore("loadFileAndCheckHeader should require that phenoName and each covariate match a" +
    "column label in the header") {

  }

  ignore("combineAndFilterPhenotypes should filter out samples that are missing a phenotype or a covariate") {

  }

  ignore("loadPhenotypes should call loadFileAndCheckHeader and thus catch poorly formatted headers") {

  }

  ignore("loadPhenotypes should call combineAndFilterPhenotypes and thus produce combined phenotype objects") {

  }

  ignore("loadPhenotypes should require that phenoName cannot match a provided covar name") {

  }

  ignore("isMissing should yield true iff the value provided is -9.0 or -9") {

  }

  ignore("isMissing should throw a NumberFormatException the value provided cannot be converted to a double") {

  }
  //
  //  def dominant(gs: GenotypeState): Double = {
  //    gs.genotypeState match {
  //      case 2 => 1.0
  //      case _ => gs.genotypeState.toDouble
  //    }
  //  }
  //
  //  def additive(gs: GenotypeState): Double = {
  //    gs.genotypeState match {
  //      case _ => gs.genotypeState.toDouble
  //    }
  //  }

  sparkTest("formatObservations should return Array or (genotype, Array[Phenotypes + covariates])") {
    val gc = new GnocchiContext(sc)

    val genotypeState1 = new GenotypeState("geno1", 0L, 1L, "A", "G", "sample1", 0, 0, 0)
    val genotypeState2 = new GenotypeState("geno2", 1L, 2L, "A", "G", "sample1", 2, 0, 1)
    val genotypeState3 = new GenotypeState("geno1", 0L, 1L, "A", "G", "sample2", 0, 0, 0)
    val genotypeState4 = new GenotypeState("geno2", 1L, 2L, "A", "G", "sample2", 2, 0, 1)
    //TODO: Note - if the phase set id's for the same genotype are not consistent, it causes there to only be one genotype present after the sortByKey
    val phenotype1 = new Phenotype("pheno", "sample1", Array(0.0, 1.0, 2.0))
    val phenotype2 = new Phenotype("pheno", "sample2", Array(3.0, 4.0, 5.0))

    val genoRDD = sc.parallelize(Array(genotypeState1, genotypeState2, genotypeState3, genotypeState4))
    val phenoRDD = sc.parallelize(Array(phenotype1, phenotype2))

    //    RDD[((Variant, String, Int), Array[(Double, Array[Double])]

    val additiveFormattedObservations = gc.formatObservations(genoRDD, phenoRDD, AdditiveLinearRegression.clipOrKeepState).collect
    val dominantFormattedObservations = gc.formatObservations(genoRDD, phenoRDD, DominantLinearRegression.clipOrKeepState).collect

    assert(additiveFormattedObservations(0)._1._1.getContigName == "geno2", "Variant incorrect")
    assert(additiveFormattedObservations(1)._1._1.getContigName == "geno1", "Variant incorrect")
    assert(additiveFormattedObservations(0)._2(0)._1 == 2.0, "Genotype incorrect")
    assert(additiveFormattedObservations(0)._2(1)._1 == 2.0, "Genotype incorrect")
    assert(additiveFormattedObservations(0)._2(1)._2 sameElements Array(0.0, 1.0, 2.0), "Phenotype array incorrect")
    assert(additiveFormattedObservations(0)._2(0)._2 sameElements Array(3.0, 4.0, 5.0), "Phenotype array incorrect")
    assert(additiveFormattedObservations(1)._2(0)._1 == 0.0, "Genotype incorrect")
    assert(additiveFormattedObservations(1)._2(1)._1 == 0.0, "Genotype incorrect")
    assert(additiveFormattedObservations(1)._2(1)._2 sameElements Array(0.0, 1.0, 2.0), "Phenotype array incorrect")
    assert(additiveFormattedObservations(1)._2(0)._2 sameElements Array(3.0, 4.0, 5.0), "Phenotype array incorrect")

    assert(dominantFormattedObservations(0)._1._1.getContigName == "geno2", "Variant incorrect")
    assert(dominantFormattedObservations(1)._1._1.getContigName == "geno1", "Variant incorrect")
    assert(dominantFormattedObservations(0)._2(0)._1 == 1.0, "Genotype incorrect")
    assert(dominantFormattedObservations(0)._2(1)._1 == 1.0, "Genotype incorrect")
    assert(dominantFormattedObservations(0)._2(1)._2 sameElements Array(0.0, 1.0, 2.0), "Phenotype array incorrect")
    assert(dominantFormattedObservations(0)._2(0)._2 sameElements Array(3.0, 4.0, 5.0), "Phenotype array incorrect")
    assert(dominantFormattedObservations(1)._2(0)._1 == 0.0, "Genotype incorrect")
    assert(dominantFormattedObservations(1)._2(1)._1 == 0.0, "Genotype incorrect")
    assert(dominantFormattedObservations(1)._2(1)._2 sameElements Array(0.0, 1.0, 2.0), "Phenotype array incorrect")
    assert(dominantFormattedObservations(1)._2(0)._2 sameElements Array(3.0, 4.0, 5.0), "Phenotype array incorrect")
  }
=======
import net.fnothaft.gnocchi.rdd.genotype.GenotypeState
import net.fnothaft.gnocchi.sql.GnocchiContext._

class GnocchiContextSuite extends GnocchiFunSuite {

  //  ignore("toGenotypeStateDataFrame should work for ploidy == 1")
  //
  //  ignore("toGenotypeStateDataFrame should work for ploidy ==2")
  //
  //  ignore("toGenotypeStateDataFrame should count number of NO_CALL's correctly")

  private def makeGenotypeState(idx: Int, sampleId: String, gs: Int, missing: Int): GenotypeState = {
    GenotypeState(s"1_${idx}_A", idx, idx + 1, "A", "C", sampleId, gs, missing)
  }

  sparkTest("filterSamples should not filter any samples if mind >= 1") {
    val allMissingSample = (1 to 10).map(makeGenotypeState(_, "sample1", 0, 2))
    val eachHalfMissingSample = (1 to 10).map(makeGenotypeState(_, "sample2", 1, 1))
    val noneMissingSample = (1 to 10).map(makeGenotypeState(_, "sample3", 2, 0))
    val halfMissingSample = (1 to 5).map(makeGenotypeState(_, "sample4", 2, 0)) ++
      (6 to 10).map(makeGenotypeState(_, "sample4", 0, 2))

    val gsCollection = allMissingSample ++ eachHalfMissingSample ++ halfMissingSample ++ noneMissingSample

    val gsRdd = sc.parallelize(gsCollection)
    val resultsRdd = sc.filterSamples(gsRdd, 1.0)

    assert(gsCollection.toSet == resultsRdd.collect.toSet, "Sample filtering did not match original collection.")
  }

  sparkTest("filterSamples should filter on mind if mind is greater than 0 but less than 1") {
    val allMissingSample = (1 to 10).map(makeGenotypeState(_, "sample1", 0, 2))
    val eachHalfMissingSample = (1 to 10).map(makeGenotypeState(_, "sample2", 1, 1))
    val noneMissingSample = (1 to 10).map(makeGenotypeState(_, "sample3", 2, 0))
    val halfMissingSample = (1 to 5).map(makeGenotypeState(_, "sample4", 2, 0)) ++
      (6 to 10).map(makeGenotypeState(_, "sample4", 0, 2))

    val badCollection = allMissingSample
    val goodCollection = eachHalfMissingSample ++ halfMissingSample ++ noneMissingSample

    val gsCollection = goodCollection ++ badCollection

    val gsRdd = sc.parallelize(gsCollection)
    val resultsRdd = sc.filterSamples(gsRdd, 0.5)

    assert(goodCollection.toSet == resultsRdd.collect.toSet, "Sample filtering did not match expected collection.")
  }

  sparkTest("filterSamples should filter out all non-perfect samples if mind == 0") {
    val allMissingSample = (1 to 10).map(makeGenotypeState(_, "sample1", 0, 2))
    val eachHalfMissingSample = (1 to 10).map(makeGenotypeState(_, "sample2", 1, 1))
    val noneMissingSample = (1 to 10).map(makeGenotypeState(_, "sample3", 2, 0))
    val halfMissingSample = (1 to 5).map(makeGenotypeState(_, "sample4", 2, 0)) ++
      (6 to 10).map(makeGenotypeState(_, "sample4", 0, 2))

    val imperfectCollection = allMissingSample ++ eachHalfMissingSample ++ halfMissingSample
    val perfectCollection = noneMissingSample

    val gsCollection = imperfectCollection ++ perfectCollection

    val gsRdd = sc.parallelize(gsCollection)
    val resultsRdd = sc.filterSamples(gsRdd, 0.0)

    assert(perfectCollection.toSet == resultsRdd.collect.toSet, "Sample filtering did not match perfect collection.")
  }

  //  ignore("filterVariants should not filter any varaints if geno and maf thresholds are both 0")
  //
  //  ignore("filterVariants should filter out variants with genotyping rate less than 0.1 when " +
  //    "geno threshold set to 0.1 and maf threshold is greater than 0.1")
  //
  //  ignore("filterVariants should filter out variants with minor allele frequency less than 0.1 when" +
  //    "maf threshold set to 0.1 and geno threshold is greater than 0.1")
  //
  //  ignore("Results from loadAndFilterGenotypes should match results of calls of filterSamples and then filterVariants")
  //
  //  ignore("loadFileAndCheckHeader should require that the input file is tab or space delimited")
  //
  //  ignore("loadFileAndCheckHeader should require that the input file has at least 2 columns")
  //
  //  ignore("loadFileAndCheckHeader should require that phenoName and each covariate match a" +
  //    "column label in the header")
  //
  //  ignore("combineAndFilterPhenotypes should filter out samples that are missing a phenotype or a covariate")
  //
  //  ignore("loadPhenotypes should call loadFileAndCheckHeader and thus catch poorly formatted headers")
  //
  //  ignore("loadPhenotypes should call combineAndFilterPhenotypes and thus produce combined phenotype objects")
  //
  //  ignore("loadPhenotypes should require that phenoName cannot match a provided covar name")
  //
  //  ignore("isMissing should yield true iff the value provided is -9.0 or -9")
  //
  //  ignore("isMissing should throw a NumberFormatException the value provided cannot be converted to a double")
>>>>>>> 9d951805

}<|MERGE_RESOLUTION|>--- conflicted
+++ resolved
@@ -19,7 +19,6 @@
 package net.fnothaft.gnocchi.sql
 
 import net.fnothaft.gnocchi.GnocchiFunSuite
-<<<<<<< HEAD
 import net.fnothaft.gnocchi.algorithms.siteregression.{ AdditiveLinearRegression, DominantLinearRegression }
 import net.fnothaft.gnocchi.rdd.genotype.GenotypeState
 import net.fnothaft.gnocchi.rdd.phenotype.Phenotype
@@ -27,6 +26,8 @@
 
 class GnocchiContextSuite extends GnocchiFunSuite {
 
+  import GnocchiContext._
+
   ignore("toGenotypeStateDataFrame should work for ploidy == 1") {
 
   }
@@ -39,16 +40,59 @@
 
   }
 
-  ignore("filterSamples should not filter any samples if mind == 0") {
-
-  }
-
-  ignore("filterSamples should filter on mind if mind is greater than 0 but less than 1") {
-
-  }
-
-  ignore("filterSamples should filter out all samples if mind is greater or equal to 1") {
-
+  private def makeGenotypeState(idx: Int, sampleId: String, gs: Int, missing: Int): GenotypeState = {
+    GenotypeState(s"1_${idx}_A", idx, idx + 1, "A", "C", sampleId, gs, missing)
+  }
+
+  sparkTest("filterSamples should not filter any samples if mind >= 1") {
+    val allMissingSample = (1 to 10).map(makeGenotypeState(_, "sample1", 0, 2))
+    val eachHalfMissingSample = (1 to 10).map(makeGenotypeState(_, "sample2", 1, 1))
+    val noneMissingSample = (1 to 10).map(makeGenotypeState(_, "sample3", 2, 0))
+    val halfMissingSample = (1 to 5).map(makeGenotypeState(_, "sample4", 2, 0)) ++
+      (6 to 10).map(makeGenotypeState(_, "sample4", 0, 2))
+
+    val gsCollection = allMissingSample ++ eachHalfMissingSample ++ halfMissingSample ++ noneMissingSample
+
+    val gsRdd = sc.parallelize(gsCollection)
+    val resultsRdd = sc.filterSamples(gsRdd, 1.0)
+
+    assert(gsCollection.toSet == resultsRdd.collect.toSet, "Sample filtering did not match original collection.")
+  }
+
+  sparkTest("filterSamples should filter on mind if mind is greater than 0 but less than 1") {
+    val allMissingSample = (1 to 10).map(makeGenotypeState(_, "sample1", 0, 2))
+    val eachHalfMissingSample = (1 to 10).map(makeGenotypeState(_, "sample2", 1, 1))
+    val noneMissingSample = (1 to 10).map(makeGenotypeState(_, "sample3", 2, 0))
+    val halfMissingSample = (1 to 5).map(makeGenotypeState(_, "sample4", 2, 0)) ++
+      (6 to 10).map(makeGenotypeState(_, "sample4", 0, 2))
+
+    val badCollection = allMissingSample
+    val goodCollection = eachHalfMissingSample ++ halfMissingSample ++ noneMissingSample
+
+    val gsCollection = goodCollection ++ badCollection
+
+    val gsRdd = sc.parallelize(gsCollection)
+    val resultsRdd = sc.filterSamples(gsRdd, 0.5)
+
+    assert(goodCollection.toSet == resultsRdd.collect.toSet, "Sample filtering did not match expected collection.")
+  }
+
+  sparkTest("filterSamples should filter out all non-perfect samples if mind == 0") {
+    val allMissingSample = (1 to 10).map(makeGenotypeState(_, "sample1", 0, 2))
+    val eachHalfMissingSample = (1 to 10).map(makeGenotypeState(_, "sample2", 1, 1))
+    val noneMissingSample = (1 to 10).map(makeGenotypeState(_, "sample3", 2, 0))
+    val halfMissingSample = (1 to 5).map(makeGenotypeState(_, "sample4", 2, 0)) ++
+      (6 to 10).map(makeGenotypeState(_, "sample4", 0, 2))
+
+    val imperfectCollection = allMissingSample ++ eachHalfMissingSample ++ halfMissingSample
+    val perfectCollection = noneMissingSample
+
+    val gsCollection = imperfectCollection ++ perfectCollection
+
+    val gsRdd = sc.parallelize(gsCollection)
+    val resultsRdd = sc.filterSamples(gsRdd, 0.0)
+
+    assert(perfectCollection.toSet == resultsRdd.collect.toSet, "Sample filtering did not match perfect collection.")
   }
 
   ignore("filterVariants should not filter any varaints if geno and maf thresholds are both 0") {
@@ -160,101 +204,4 @@
     assert(dominantFormattedObservations(1)._2(1)._2 sameElements Array(0.0, 1.0, 2.0), "Phenotype array incorrect")
     assert(dominantFormattedObservations(1)._2(0)._2 sameElements Array(3.0, 4.0, 5.0), "Phenotype array incorrect")
   }
-=======
-import net.fnothaft.gnocchi.rdd.genotype.GenotypeState
-import net.fnothaft.gnocchi.sql.GnocchiContext._
-
-class GnocchiContextSuite extends GnocchiFunSuite {
-
-  //  ignore("toGenotypeStateDataFrame should work for ploidy == 1")
-  //
-  //  ignore("toGenotypeStateDataFrame should work for ploidy ==2")
-  //
-  //  ignore("toGenotypeStateDataFrame should count number of NO_CALL's correctly")
-
-  private def makeGenotypeState(idx: Int, sampleId: String, gs: Int, missing: Int): GenotypeState = {
-    GenotypeState(s"1_${idx}_A", idx, idx + 1, "A", "C", sampleId, gs, missing)
-  }
-
-  sparkTest("filterSamples should not filter any samples if mind >= 1") {
-    val allMissingSample = (1 to 10).map(makeGenotypeState(_, "sample1", 0, 2))
-    val eachHalfMissingSample = (1 to 10).map(makeGenotypeState(_, "sample2", 1, 1))
-    val noneMissingSample = (1 to 10).map(makeGenotypeState(_, "sample3", 2, 0))
-    val halfMissingSample = (1 to 5).map(makeGenotypeState(_, "sample4", 2, 0)) ++
-      (6 to 10).map(makeGenotypeState(_, "sample4", 0, 2))
-
-    val gsCollection = allMissingSample ++ eachHalfMissingSample ++ halfMissingSample ++ noneMissingSample
-
-    val gsRdd = sc.parallelize(gsCollection)
-    val resultsRdd = sc.filterSamples(gsRdd, 1.0)
-
-    assert(gsCollection.toSet == resultsRdd.collect.toSet, "Sample filtering did not match original collection.")
-  }
-
-  sparkTest("filterSamples should filter on mind if mind is greater than 0 but less than 1") {
-    val allMissingSample = (1 to 10).map(makeGenotypeState(_, "sample1", 0, 2))
-    val eachHalfMissingSample = (1 to 10).map(makeGenotypeState(_, "sample2", 1, 1))
-    val noneMissingSample = (1 to 10).map(makeGenotypeState(_, "sample3", 2, 0))
-    val halfMissingSample = (1 to 5).map(makeGenotypeState(_, "sample4", 2, 0)) ++
-      (6 to 10).map(makeGenotypeState(_, "sample4", 0, 2))
-
-    val badCollection = allMissingSample
-    val goodCollection = eachHalfMissingSample ++ halfMissingSample ++ noneMissingSample
-
-    val gsCollection = goodCollection ++ badCollection
-
-    val gsRdd = sc.parallelize(gsCollection)
-    val resultsRdd = sc.filterSamples(gsRdd, 0.5)
-
-    assert(goodCollection.toSet == resultsRdd.collect.toSet, "Sample filtering did not match expected collection.")
-  }
-
-  sparkTest("filterSamples should filter out all non-perfect samples if mind == 0") {
-    val allMissingSample = (1 to 10).map(makeGenotypeState(_, "sample1", 0, 2))
-    val eachHalfMissingSample = (1 to 10).map(makeGenotypeState(_, "sample2", 1, 1))
-    val noneMissingSample = (1 to 10).map(makeGenotypeState(_, "sample3", 2, 0))
-    val halfMissingSample = (1 to 5).map(makeGenotypeState(_, "sample4", 2, 0)) ++
-      (6 to 10).map(makeGenotypeState(_, "sample4", 0, 2))
-
-    val imperfectCollection = allMissingSample ++ eachHalfMissingSample ++ halfMissingSample
-    val perfectCollection = noneMissingSample
-
-    val gsCollection = imperfectCollection ++ perfectCollection
-
-    val gsRdd = sc.parallelize(gsCollection)
-    val resultsRdd = sc.filterSamples(gsRdd, 0.0)
-
-    assert(perfectCollection.toSet == resultsRdd.collect.toSet, "Sample filtering did not match perfect collection.")
-  }
-
-  //  ignore("filterVariants should not filter any varaints if geno and maf thresholds are both 0")
-  //
-  //  ignore("filterVariants should filter out variants with genotyping rate less than 0.1 when " +
-  //    "geno threshold set to 0.1 and maf threshold is greater than 0.1")
-  //
-  //  ignore("filterVariants should filter out variants with minor allele frequency less than 0.1 when" +
-  //    "maf threshold set to 0.1 and geno threshold is greater than 0.1")
-  //
-  //  ignore("Results from loadAndFilterGenotypes should match results of calls of filterSamples and then filterVariants")
-  //
-  //  ignore("loadFileAndCheckHeader should require that the input file is tab or space delimited")
-  //
-  //  ignore("loadFileAndCheckHeader should require that the input file has at least 2 columns")
-  //
-  //  ignore("loadFileAndCheckHeader should require that phenoName and each covariate match a" +
-  //    "column label in the header")
-  //
-  //  ignore("combineAndFilterPhenotypes should filter out samples that are missing a phenotype or a covariate")
-  //
-  //  ignore("loadPhenotypes should call loadFileAndCheckHeader and thus catch poorly formatted headers")
-  //
-  //  ignore("loadPhenotypes should call combineAndFilterPhenotypes and thus produce combined phenotype objects")
-  //
-  //  ignore("loadPhenotypes should require that phenoName cannot match a provided covar name")
-  //
-  //  ignore("isMissing should yield true iff the value provided is -9.0 or -9")
-  //
-  //  ignore("isMissing should throw a NumberFormatException the value provided cannot be converted to a double")
->>>>>>> 9d951805
-
 }